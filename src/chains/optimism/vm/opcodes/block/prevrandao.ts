import { prevrandao as baseOpcode } from '@/chains/mainnet/vm/opcodes/block/prevrandao';
import type { Opcode } from '@/types';

const { supportedHardforks: _supportedHardforks, notes: _notes, ...opcode } = baseOpcode;
export const prevrandao: Omit<Opcode, 'supportedHardforks'> = {
<<<<<<< HEAD
	...opcode,
	outputs: [
		{
			name: 'random',
			description:
				"The random output of the L1 beacon chain's oracle from approximately 5 L1 blocks ago.",
		},
	],
	description:
		"Returns the random output of the L1 beacon chain's randomness oracle. This value lags behind the L1 block's prevrandao value by approximately 5 L1 blocks, and is updated when the `L1BlockInfo` predeploy is updated.",
	references: [
		'https://github.com/ethereum-optimism/specs/blob/main/specs/derivation.md#building-individual-payload-attributes',
		'https://github.com/mds1/evm-diff/issues/21',
	],
=======
  ...opcode,
  outputs: [
    {
      name: 'random',
      description:
        "The random output of the L1 beacon chain's oracle from approximately 5 L1 blocks ago.",
    },
  ],
  description:
    "Returns the random output of the L1 beacon chain's randomness oracle. This value lags behind the L1 block's prevrandao value by approximately 5 L1 blocks, and is updated when the `L1BlockInfo` predeploy is updated.",
  references: [
    'https://github.com/ethereum-optimism/specs/blob/main/specs/protocol/derivation.md#building-individual-payload-attributes',
    'https://github.com/mds1/evm-diff/issues/21',
  ],
>>>>>>> 45de5e00
};<|MERGE_RESOLUTION|>--- conflicted
+++ resolved
@@ -3,22 +3,6 @@
 
 const { supportedHardforks: _supportedHardforks, notes: _notes, ...opcode } = baseOpcode;
 export const prevrandao: Omit<Opcode, 'supportedHardforks'> = {
-<<<<<<< HEAD
-	...opcode,
-	outputs: [
-		{
-			name: 'random',
-			description:
-				"The random output of the L1 beacon chain's oracle from approximately 5 L1 blocks ago.",
-		},
-	],
-	description:
-		"Returns the random output of the L1 beacon chain's randomness oracle. This value lags behind the L1 block's prevrandao value by approximately 5 L1 blocks, and is updated when the `L1BlockInfo` predeploy is updated.",
-	references: [
-		'https://github.com/ethereum-optimism/specs/blob/main/specs/derivation.md#building-individual-payload-attributes',
-		'https://github.com/mds1/evm-diff/issues/21',
-	],
-=======
   ...opcode,
   outputs: [
     {
@@ -33,5 +17,4 @@
     'https://github.com/ethereum-optimism/specs/blob/main/specs/protocol/derivation.md#building-individual-payload-attributes',
     'https://github.com/mds1/evm-diff/issues/21',
   ],
->>>>>>> 45de5e00
 };