--- conflicted
+++ resolved
@@ -2,20 +2,6 @@
 import type { SignatureType } from '@/types';
 
 const depositTx: SignatureType = {
-<<<<<<< HEAD
-	prefixByte: 0x7e,
-	description: 'An L2 transaction that was derived from L1 and included in a L2 block',
-	signedData: [
-		'`keccak256(0x7E || rlp([sourceHash, from, to, mint, value, gas, isSystemTx, data]))`',
-	],
-	signs: 'transaction',
-	references: [
-		'https://github.com/ethereum-optimism/specs/blob/main/specs/deposits.md#the-deposited-transaction-type',
-		'https://github.com/ethereum-optimism/specs/blob/main/specs/glossary.md#deposited-transaction',
-	],
-	notes: [
-		`There are two kinds of deposited transactions:
-=======
   prefixByte: 0x7e,
   description: 'An L2 transaction that was derived from L1 and included in a L2 block',
   signedData: [
@@ -28,7 +14,6 @@
   ],
   notes: [
     `There are two kinds of deposited transactions:
->>>>>>> 45de5e00
 - [L1 attributes deposited transaction][l1-attr-deposit], which submits the L1 block's attributes to the [L1 Attributes Predeployed Contract][l1-attr-predeploy].
 - [User-deposited transactions][user-deposited], which are transactions derived from an L1 call to the [deposit contract][deposit-contract].`,
 	],
