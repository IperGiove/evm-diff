import { type EIP, EIPCategory } from '@/types/eip';
import {
	eip4399 as eip1399OnMainnet,
	eip1559 as eip1559OnMainnet,
	eip4895 as eip4895OnMainnet,
	eips as ethereumEIPs,
} from '../mainnet/eips';
import { OptimismHardfork, getOptimismHardforksFrom } from './hardforks';

const hardforksFromCanyon: string[] = getOptimismHardforksFrom(OptimismHardfork.Canyon);
const eip1559OnOptimism: EIP = {
<<<<<<< HEAD
	...eip1559OnMainnet,
	activeHardforks: hardforksFromCanyon,
	parameters: [
		{
			name: 'INITIAL_BASE_FEE',
			value: 1000000000,
		},
		{
			name: 'BASE_FEE_MAX_CHANGE_DENOMINATOR',
			value: 250,
		},
		{
			name: 'ELASTICITY_MULTIPLIER',
			value: 6,
		},
	],
	notes: [
		'The denominator and elasticity multiplier values of the EIP-1599 formula are modified from their mainnet values.',
	],
	references: [
		...eip1559OnMainnet.references,
		'https://github.com/ethereum-optimism/specs/blob/main/specs/exec-engine.md#1559-parameters',
		'https://github.com/ethereum-optimism/specs/blob/main/specs/superchain-upgrades.md#canyon',
	],
};

const eip4399OnOptimism: EIP = {
	...eip1399OnMainnet,
	notes: [
		"PREVRANDAO returns the random output of the L1 beacon chain's randomness oracle. This value lags behind the L1 block's prevrandao value by approximately 5 L1 blocks, and is updated when the `L1BlockInfo` predeploy is updated.",
	],
	references: [
		...eip1399OnMainnet.references,
		'https://github.com/ethereum-optimism/specs/blob/main/specs/derivation.md#building-individual-payload-attributes',
		'https://github.com/mds1/evm-diff/issues/21',
	],
};

const eip4895OnOptimism: EIP = {
	...eip4895OnMainnet,
	notes: [
		'Optimism has an empty withdrawals list in L2 blocks to be compatible with L1, but since there are no validators the list is always empty.',
	],
	references: [
		...eip4895OnMainnet.references,
		'https://github.com/ethereum-optimism/specs/blob/main/specs/derivation.md#building-individual-payload-attributes',
		'https://github.com/ethereum-optimism/specs/blob/main/specs/superchain-upgrades.md#canyon',
	],
=======
  ...eip1559OnMainnet,
  activeHardforks: hardforksFromCanyon,
  parameters: [
    {
      name: 'INITIAL_BASE_FEE',
      value: 1000000000,
    },
    {
      name: 'BASE_FEE_MAX_CHANGE_DENOMINATOR',
      value: 250,
    },
    {
      name: 'ELASTICITY_MULTIPLIER',
      value: 6,
    },
  ],
  notes: [
    'The denominator and elasticity multiplier values of the EIP-1599 formula are modified from their mainnet values.',
  ],
  references: [
    ...eip1559OnMainnet.references,
    'https://github.com/ethereum-optimism/specs/blob/main/specs/protocol/exec-engine.md#1559-parameters',
    'https://github.com/ethereum-optimism/specs/blob/main/specs/protocol/superchain-upgrades.md#canyon',
  ],
};

const eip4399OnOptimism: EIP = {
  ...eip1399OnMainnet,
  notes: [
    "PREVRANDAO returns the random output of the L1 beacon chain's randomness oracle. This value lags behind the L1 block's prevrandao value by approximately 5 L1 blocks, and is updated when the `L1BlockInfo` predeploy is updated.",
  ],
  references: [
    ...eip1399OnMainnet.references,
    'https://github.com/ethereum-optimism/specs/blob/main/specs/protocol/derivation.md#building-individual-payload-attributes',
    'https://github.com/mds1/evm-diff/issues/21',
  ],
};

const eip4895OnOptimism: EIP = {
  ...eip4895OnMainnet,
  notes: [
    'Optimism has an empty withdrawals list in L2 blocks to be compatible with L1, but since there are no validators the list is always empty.',
  ],
  references: [
    ...eip4895OnMainnet.references,
    'https://github.com/ethereum-optimism/specs/blob/main/specs/protocol/derivation.md#building-individual-payload-attributes',
    'https://github.com/ethereum-optimism/specs/blob/main/specs/protocol/superchain-upgrades.md#canyon',
  ],
>>>>>>> 45de5e00
};

export const eips: EIP[] = ethereumEIPs
	.filter((eip) => {
		// Exclude consensus-related EIPs.
		return eip.category !== EIPCategory.Consensus;
	})
	.map((eip) => {
		// EIPs modified by Optimism hard forks.
		if (eip.number === 1559) return eip1559OnOptimism;
		if (eip.number === 4399) return eip4399OnOptimism;
		if (eip.number === 4895) return eip4895OnOptimism;
		return eip;
	});<|MERGE_RESOLUTION|>--- conflicted
+++ resolved
@@ -9,56 +9,6 @@
 
 const hardforksFromCanyon: string[] = getOptimismHardforksFrom(OptimismHardfork.Canyon);
 const eip1559OnOptimism: EIP = {
-<<<<<<< HEAD
-	...eip1559OnMainnet,
-	activeHardforks: hardforksFromCanyon,
-	parameters: [
-		{
-			name: 'INITIAL_BASE_FEE',
-			value: 1000000000,
-		},
-		{
-			name: 'BASE_FEE_MAX_CHANGE_DENOMINATOR',
-			value: 250,
-		},
-		{
-			name: 'ELASTICITY_MULTIPLIER',
-			value: 6,
-		},
-	],
-	notes: [
-		'The denominator and elasticity multiplier values of the EIP-1599 formula are modified from their mainnet values.',
-	],
-	references: [
-		...eip1559OnMainnet.references,
-		'https://github.com/ethereum-optimism/specs/blob/main/specs/exec-engine.md#1559-parameters',
-		'https://github.com/ethereum-optimism/specs/blob/main/specs/superchain-upgrades.md#canyon',
-	],
-};
-
-const eip4399OnOptimism: EIP = {
-	...eip1399OnMainnet,
-	notes: [
-		"PREVRANDAO returns the random output of the L1 beacon chain's randomness oracle. This value lags behind the L1 block's prevrandao value by approximately 5 L1 blocks, and is updated when the `L1BlockInfo` predeploy is updated.",
-	],
-	references: [
-		...eip1399OnMainnet.references,
-		'https://github.com/ethereum-optimism/specs/blob/main/specs/derivation.md#building-individual-payload-attributes',
-		'https://github.com/mds1/evm-diff/issues/21',
-	],
-};
-
-const eip4895OnOptimism: EIP = {
-	...eip4895OnMainnet,
-	notes: [
-		'Optimism has an empty withdrawals list in L2 blocks to be compatible with L1, but since there are no validators the list is always empty.',
-	],
-	references: [
-		...eip4895OnMainnet.references,
-		'https://github.com/ethereum-optimism/specs/blob/main/specs/derivation.md#building-individual-payload-attributes',
-		'https://github.com/ethereum-optimism/specs/blob/main/specs/superchain-upgrades.md#canyon',
-	],
-=======
   ...eip1559OnMainnet,
   activeHardforks: hardforksFromCanyon,
   parameters: [
@@ -107,7 +57,6 @@
     'https://github.com/ethereum-optimism/specs/blob/main/specs/protocol/derivation.md#building-individual-payload-attributes',
     'https://github.com/ethereum-optimism/specs/blob/main/specs/protocol/superchain-upgrades.md#canyon',
   ],
->>>>>>> 45de5e00
 };
 
 export const eips: EIP[] = ethereumEIPs
